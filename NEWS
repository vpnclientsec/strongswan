strongswan-5.0.1
----------------

- Extended PTS Attestation IMC/IMV pair to provide full evidence of
  the Linux IMA measurement process. All pertinent file information
  of a Linux OS can be collected an stored in an SQL database.

- The PA-TNC and PB-TNC protocols can now process huge data payloads
  >64 kB by distributing PA-TNC attributes over multiple PA-TNC messages
  and these messages over several PB-TNC batches. As long as no
  consolidated recommandation from all IMVs can be obtained the TNC
  server requests more client data by sending an empty SDATA batch.

- The rightgroups2 ipsec.conf option can require group membership during
  a second authentication round, for example during XAuth authentication
  against a RADIUS server.

- The xauth-pam backend can authenticate IKEv1 XAuth and Hybrid authenticated
  clients against any PAM service. The IKEv2 eap-gtc plugin does not use
  PAM directly anymore, but can use any XAuth backend to verify credentials,
  including xauth-pam.

<<<<<<< HEAD
- An EAP-Nak payload is returned by clients if the gateway requests an EAP
  method that the client does not support.  Clients can also request a specific
  EAP method by configuring that method with leftauth.

- The eap-dynamic plugin handles EAP-Nak payloads returned by clients and uses
  these to select a different EAP method supported/requested by the client.
  The plugin initially requests the first registered method or the first method
  configured with charon.plugins.eap-dynamic.preferred.
=======
- The new left/rightdns options specify connection specific DNS servers to
  request/respond in IKEv2 configuration payloads or IKEv2 mode config. leftdns
  can be any (comma separated) combination of %config4 and %config6 to request
  multiple servers, both for IPv4 and IPv6. rightdns takes a list of DNS server
  IP addresses to return.

- The left/rightsourceip options now accept multiple addresses or pools.
  leftsourceip can be any (comma separated) combination of %config4, %config6
  or fixed IP addresses to request. rightsourceip accepts multiple explicitly
  specified or referenced named pools.

- Multiple connections can now share a single address pool when they use the
  same definition in one of the rightsourceip pools.
>>>>>>> 69e056a2

- The autotools build has been migrated to use a config.h header. strongSwan
  development headers will get installed during "make install" if
  --with-dev-headers has been passed to ./configure.

- All crypto primitives gained return values for most operations, allowing
  crypto backends to fail, for example when using hardware accelerators.

strongswan-5.0.0
----------------

- The charon IKE daemon gained experimental support for the IKEv1 protocol.
  Pluto has been removed from the 5.x series, and unless strongSwan is
  configured with --disable-ikev1 or --disable-ikev2, charon handles both
  keying protocols. The feature-set of IKEv1 in charon is almost on par with
  pluto, but currently does not support AH or bundled AH+ESP SAs. Beside
  RSA/ECDSA, PSK and XAuth, charon also supports the Hybrid authentication
  mode. Informations for interoperability and migration is available at
  http://wiki.strongswan.org/projects/strongswan/wiki/CharonPlutoIKEv1.

- Charon's bus_t has been refactored so that loggers and other listeners are
  now handled separately.  The single lock was previously cause for deadlocks
  if extensive listeners, such as the one provided by the updown plugin, wanted
  to acquire locks that were held by other threads which in turn tried to log
  messages, and thus were waiting to acquire the same lock currently held by
  the thread calling the listener.
  The implemented changes also allow the use of a read/write-lock for the
  loggers which increases performance if multiple loggers are registered.
  Besides several interface changes this last bit also changes the semantics
  for loggers as these may now be called by multiple threads at the same time.

- Source routes are reinstalled if interfaces are reactivated or IP addresses
  reappear.

- The thread pool (processor_t) now has more control over the lifecycle of
  a job (see job.h for details).  In particular, it now controls the destruction
  of jobs after execution and the cancellation of jobs during shutdown.  Due to
  these changes the requeueing feature, previously available to callback_job_t
  only, is now available to all jobs (in addition to a new rescheduling
  feature).

- In addition to trustchain key strength definitions for different public key
  systems, the rightauth option now takes a list of signature hash algorithms
  considered save for trustchain validation. For example, the setting
  rightauth=rsa-2048-ecdsa-256-sha256-sha384-sha512 requires a trustchain
  that uses at least RSA-2048 or ECDSA-256 keys and certificate signatures
  using SHA-256 or better.


strongswan-4.6.4
----------------

- Fixed a security vulnerability in the gmp plugin.  If this plugin was used
  for RSA signature verification an empty or zeroed signature was handled as
  a legitimate one.

- Fixed several issues with reauthentication and address updates.


strongswan-4.6.3
----------------

- The tnc-pdp plugin implements a RADIUS server interface allowing
  a strongSwan TNC server to act as a Policy Decision Point.

- The eap-radius authentication backend enforces Session-Timeout attributes
  using RFC4478 repeated authentication and acts upon RADIUS Dynamic
  Authorization extensions, RFC 5176. Currently supported are disconnect
  requests and CoA messages containing a Session-Timeout.

- The eap-radius plugin can forward arbitrary RADIUS attributes from and to
  clients using custom IKEv2 notify payloads. The new radattr plugin reads
  attributes to include from files and prints received attributes to the
  console.

- Added support for untruncated MD5 and SHA1 HMACs in ESP as used in
  RFC 4595.

- The cmac plugin implements the AES-CMAC-96 and AES-CMAC-PRF-128 algorithms
  as defined in RFC 4494 and RFC 4615, respectively.

- The resolve plugin automatically installs nameservers via resolvconf(8),
  if it is installed, instead of modifying /etc/resolv.conf directly.

- The IKEv2 charon daemon supports now raw RSA public keys in RFC 3110
  DNSKEY and PKCS#1 file format.


strongswan-4.6.2
----------------

- Upgraded the TCG IF-IMC and IF-IMV C API to the upcoming version 1.3
  which supports IF-TNCCS 2.0 long message types, the exclusive flags
  and multiple IMC/IMV IDs. Both the TNC Client and Server as well as
  the "Test", "Scanner", and "Attestation" IMC/IMV pairs were updated.

- Fully implemented the "TCG Attestation PTS Protocol: Binding to IF-M"
  standard (TLV-based messages only). TPM-based remote attestation of
  Linux IMA (Integrity Measurement Architecture) possible. Measurement
  reference values are automatically stored in an SQLite database.

- The EAP-RADIUS authentication backend supports RADIUS accounting. It sends
  start/stop messages containing Username, Framed-IP and Input/Output-Octets
  attributes and has been tested against FreeRADIUS and Microsoft NPS.

- Added support for PKCS#8 encoded private keys via the libstrongswan
  pkcs8 plugin.  This is the default format used by some OpenSSL tools since
  version 1.0.0 (e.g. openssl req with -keyout).

- Added session resumption support to the strongSwan TLS stack.


strongswan-4.6.1
----------------

- Because of changing checksums before and after installation which caused
  the integrity tests to fail we avoided directly linking libsimaka, libtls and
  libtnccs to those libcharon plugins which make use of these dynamic libraries.
  Instead we linked the libraries to the charon daemon. Unfortunately Ubuntu
  11.10 activated the --as-needed ld option which discards explicit links
  to dynamic libraries that are not actually used by the charon daemon itself,
  thus causing failures during the loading of the plugins which depend on these
  libraries for resolving external symbols.

-  Therefore our approach of computing  integrity checksums for plugins had to be
   changed radically by moving the hash generation from the compilation to the
   post-installation phase.


strongswan-4.6.0
----------------

- The new libstrongswan certexpire plugin collects expiration information of
  all used certificates and exports them to CSV files. It either directly
  exports them or uses cron style scheduling for batch exports.

- starter passes unresolved hostnames to charon, allowing it to do name
  resolution not before the connection attempt. This is especially useful with
  connections between hosts using dynamic IP addresses. Thanks to Mirko Parthey
  for the initial patch.

- The android plugin can now be used without the Android frontend patch and
  provides DNS server registration and logging to logcat.

- Pluto and starter (plus stroke and whack) have been ported to Android.

- Support for ECDSA private and public key operations has been added to the
  pkcs11 plugin.  The plugin now also provides DH and ECDH via PKCS#11 and can
  use tokens as random number generators (RNG).  By default only private key
  operations are enabled, more advanced features have to be enabled by their
  option in strongswan.conf.  This also applies to public key operations (even
  for keys not stored on the token) which were enabled by default before.

- The libstrongswan plugin system now supports detailed plugin dependencies.
  Many plugins have been extended to export its capabilities and requirements.
  This allows the plugin loader to resolve plugin loading order automatically,
  and in future releases, to dynamically load the required features on demand.
  Existing third party plugins are source (but not binary) compatible if they
  properly initialize the new get_features() plugin function to NULL.

- The tnc-ifmap plugin implements a TNC IF-MAP 2.0 client which can deliver
  metadata about IKE_SAs via a SOAP interface to a MAP server. The tnc-ifmap
  plugin requires the Apache Axis2/C library.


strongswan-4.5.3
----------------

- Our private libraries (e.g. libstrongswan) are not installed directly in
  prefix/lib anymore.  Instead a subdirectory is used (prefix/lib/ipsec/ by
  default).  The plugins directory is also moved from libexec/ipsec/ to that
  directory.

- The dynamic IMC/IMV libraries were moved from the plugins directory to
  a new imcvs directory in the prefix/lib/ipsec/ subdirectory.

- Job priorities were introduced to prevent thread starvation caused by too
  many threads handling blocking operations (such as CRL fetching).  Refer to
  strongswan.conf(5) for details.

- Two new strongswan.conf options allow to fine-tune performance on IKEv2
  gateways by dropping IKE_SA_INIT requests on high load.

- IKEv2 charon daemon supports start PASS and DROP shunt policies
  preventing traffic to go through IPsec connections. Installation of the
  shunt policies either via the XFRM netfilter or PFKEYv2 IPsec kernel
  interfaces.

- The history of policies installed in the kernel is now tracked so that e.g.
  trap policies are correctly updated when reauthenticated SAs are terminated.

- IMC/IMV Scanner pair implementing the RFC 5792 PA-TNC (IF-M) protocol.
  Using "netstat -l" the IMC scans open listening ports on the TNC client
  and sends a port list to the IMV which based on a port policy decides if
  the client is admitted to the network.
  (--enable-imc-scanner/--enable-imv-scanner).

- IMC/IMV Test pair implementing the RFC 5792 PA-TNC (IF-M) protocol.
  (--enable-imc-test/--enable-imv-test).

- The IKEv2 close action does not use the same value as the ipsec.conf dpdaction
  setting, but the value defined by its own closeaction keyword. The action
  is triggered if the remote peer closes a CHILD_SA unexpectedly.


strongswan-4.5.2
----------------

- The whitelist plugin for the IKEv2 daemon maintains an in-memory identity
  whitelist. Any connection attempt of peers not whitelisted will get rejected.
  The 'ipsec whitelist' utility provides a simple command line frontend for
  whitelist administration.

- The duplicheck plugin provides a specialized form of duplicate checking,
  doing a liveness check on the old SA and optionally notify a third party
  application about detected duplicates.

- The coupling plugin permanently couples two or more devices by limiting
  authentication to previously used certificates.

- In the case that the peer config and child config don't have the same name
  (usually in SQL database defined connections), ipsec up|route <peer config>
  starts|routes all associated child configs and ipsec up|route <child config>
  only starts|routes the specific child config.

- fixed the encoding and parsing of X.509 certificate policy statements (CPS).

- Duncan Salerno contributed the eap-sim-pcsc plugin implementing a
  pcsc-lite based SIM card backend.

- The eap-peap plugin implements the EAP PEAP protocol. Interoperates
  successfully with a FreeRADIUS server and Windows 7 Agile VPN clients.

- The IKEv2 daemon charon rereads strongswan.conf on SIGHUP and instructs
  all plugins to reload. Currently only the eap-radius and the attr plugins
  support configuration reloading.

- Added userland support to the IKEv2 daemon for Extended Sequence Numbers
  support coming with Linux 2.6.39. To enable ESN on a connection, add
  the 'esn' keyword to the proposal. The default proposal uses 32-bit sequence
  numbers only ('noesn'), and the same value is used if no ESN mode is
  specified. To negotiate ESN support with the peer, include both, e.g.
  esp=aes128-sha1-esn-noesn.

- In addition to ESN, Linux 2.6.39 gained support for replay windows larger
  than 32 packets. The new global strongswan.conf option 'charon.replay_window'
  configures the size of the replay window, in packets.


strongswan-4.5.1
----------------

- Sansar Choinyambuu implemented the RFC 5793 Posture Broker Protocol (BP)
  compatible with Trusted Network Connect (TNC). The TNCCS 2.0 protocol
  requires the tnccs_20, tnc_imc and tnc_imv plugins but does not depend
  on the libtnc library. Any available IMV/IMC pairs conforming to the
  Trusted Computing Group's TNC-IF-IMV/IMC 1.2 interface specification
  can be loaded via /etc/tnc_config.

- Re-implemented the TNCCS 1.1 protocol by using the tnc_imc and tnc_imv
  in place of the external libtnc library.

- The tnccs_dynamic plugin loaded on a TNC server in addition to the
  tnccs_11 and tnccs_20 plugins, dynamically detects the IF-TNCCS
  protocol version used by a TNC client and invokes an instance of
  the corresponding protocol stack.

- IKE and ESP proposals can now be stored in an SQL database using a
  new proposals table. The start_action field in the child_configs
  tables allows the automatic starting or routing of connections stored
  in an SQL database.

- The new certificate_authorities and certificate_distribution_points
  tables make it possible to store CRL and OCSP Certificate Distribution
  points in an SQL database.

- The new 'include' statement allows to recursively include other files in
  strongswan.conf.  Existing sections and values are thereby extended and
  replaced, respectively.

- Due to the changes in the parser for strongswan.conf, the configuration
  syntax for the attr plugin has changed.  Previously, it was possible to
  specify multiple values of a specific attribute type by adding multiple
  key/value pairs with the same key (e.g. dns) to the plugins.attr section.
  Because values with the same key now replace previously defined values
  this is not possible anymore.  As an alternative, multiple values can be
  specified by separating them with a comma (e.g. dns = 1.2.3.4, 2.3.4.5).

- ipsec listalgs now appends (set in square brackets) to each crypto
  algorithm listed the plugin that registered the function.

- Traffic Flow Confidentiality padding supported with Linux 2.6.38 can be used
  by the IKEv2 daemon. The ipsec.conf 'tfc' keyword pads all packets to a given
  boundary, the special value '%mtu' pads all packets to the path MTU.

- The new af-alg plugin can use various crypto primitives of the Linux Crypto
  API using the AF_ALG interface introduced with 2.6.38. This removes the need
  for additional userland implementations of symmetric cipher, hash, hmac and
  xcbc algorithms.

- The IKEv2 daemon supports the INITIAL_CONTACT notify as initiator and
  responder. The notify is sent when initiating configurations with a unique
  policy, set in ipsec.conf via the global 'uniqueids' option.

- The conftest conformance testing framework enables the IKEv2 stack to perform
  many tests using a distinct tool and configuration frontend. Various hooks
  can alter reserved bits, flags, add custom notifies and proposals, reorder
  or drop messages and much more. It is enabled using the --enable-conftest
  ./configure switch.

- The new libstrongswan constraints plugin provides advanced X.509 constraint
  checking. In additon to X.509 pathLen constraints, the plugin checks for
  nameConstraints and certificatePolicies, including policyMappings and
  policyConstraints. The x509 certificate plugin and the pki tool have been
  enhanced to support these extensions. The new left/rightcertpolicy ipsec.conf
  connection keywords take OIDs a peer certificate must have.

- The left/rightauth ipsec.conf keywords accept values with a minimum strength
  for trustchain public keys in bits, such as rsa-2048 or ecdsa-256.

- The revocation and x509 libstrongswan plugins and the pki tool gained basic
  support for delta CRLs.


strongswan-4.5.0
----------------

- IMPORTANT: the default keyexchange mode 'ike' is changing with release 4.5
  from 'ikev1' to 'ikev2', thus commemorating the five year anniversary of the
  IKEv2 RFC 4306 and its mature successor RFC 5996. The time has definitively
  come for IKEv1 to go into retirement and to cede its place to the much more
  robust, powerful and versatile IKEv2 protocol!

- Added new ctr, ccm and gcm plugins providing Counter, Counter with CBC-MAC
  and Galois/Counter Modes based on existing CBC implementations. These
  new plugins bring support for AES and Camellia Counter and CCM algorithms
  and the AES GCM algorithms for use in IKEv2.

- The new pkcs11 plugin brings full Smartcard support to the IKEv2 daemon and
  the pki utility using one or more PKCS#11 libraries. It currently supports
  RSA private and public key operations and loads X.509 certificates from
  tokens.

- Implemented a general purpose TLS stack based on crypto and credential
  primitives of libstrongswan. libtls supports TLS versions 1.0, 1.1 and 1.2,
  ECDHE-ECDSA/RSA, DHE-RSA and RSA key exchange algorithms and RSA/ECDSA based
  client authentication.

- Based on libtls, the eap-tls plugin brings certificate based EAP
  authentication for client and server. It is compatible to Windows 7 IKEv2
  Smartcard authentication and the OpenSSL based FreeRADIUS EAP-TLS backend.

- Implemented the TNCCS 1.1 Trusted Network Connect protocol using the
  libtnc library on the strongSwan client and server side via the tnccs_11
  plugin and optionally connecting to a TNC@FHH-enhanced FreeRADIUS AAA server.
  Depending on the resulting TNC Recommendation, strongSwan clients are granted
  access to a network behind a strongSwan gateway (allow), are put into a
  remediation zone (isolate) or are blocked (none), respectively. Any number
  of Integrity Measurement Collector/Verifier pairs can be attached
  via the tnc-imc and tnc-imv charon plugins.

- The IKEv1 daemon pluto now uses the same kernel interfaces as the IKEv2
  daemon charon. As a result of this, pluto now supports xfrm marks which
  were introduced in charon with 4.4.1.

- Applets for Maemo 5 (Nokia) allow to easily configure and control IKEv2
  based VPN connections with EAP authentication on supported devices.

- The RADIUS plugin eap-radius now supports multiple RADIUS servers for
  redundant setups. Servers are selected by a defined priority, server load and
  availability.

- The simple led plugin controls hardware LEDs through the Linux LED subsystem.
  It currently shows activity of the IKE daemon and is a good example how to
  implement a simple event listener.

- Improved MOBIKE behavior in several corner cases, for instance, if the
  initial responder moves to a different address.

- Fixed left-/rightnexthop option, which was broken since 4.4.0.

- Fixed a bug not releasing a virtual IP address to a pool if the XAUTH
  identity was different from the IKE identity.

- Fixed the alignment of ModeConfig messages on 4-byte boundaries in the
  case where the attributes are not a multiple of 4 bytes (e.g. Cisco's
  UNITY_BANNER).

- Fixed the interoperability of the socket_raw and socket_default
  charon plugins.

- Added man page for strongswan.conf


strongswan-4.4.1
----------------

- Support of xfrm marks in IPsec SAs and IPsec policies introduced
  with the Linux 2.6.34 kernel. For details see the example scenarios
  ikev2/nat-two-rw-mark, ikev2/rw-nat-mark-in-out and ikev2/net2net-psk-dscp.

- The PLUTO_MARK_IN and PLUTO_ESP_ENC environment variables can be used
  in a user-specific updown script to set marks on inbound ESP or
  ESP_IN_UDP packets.

- The openssl plugin now supports X.509 certificate and CRL functions.

- OCSP/CRL checking in IKEv2 has been moved to the revocation plugin, enabled
  by default. Plase update manual load directives in strongswan.conf.

- RFC3779 ipAddrBlock constraint checking has been moved to the addrblock
  plugin, disabled by default. Enable it and update manual load directives
  in strongswan.conf, if required.

- The pki utility supports CRL generation using the --signcrl command.

- The ipsec pki --self, --issue and --req commands now support output in
  PEM format using the --outform pem option.

- The major refactoring of the IKEv1 Mode Config functionality now allows
  the transport and handling of any Mode Config attribute.

- The RADIUS proxy plugin eap-radius now supports multiple servers. Configured
  servers are chosen randomly, with the option to prefer a specific server.
  Non-responding servers are degraded by the selection process.

- The ipsec pool tool manages arbitrary configuration attributes stored
  in an SQL database. ipsec pool --help gives the details.

- The new eap-simaka-sql plugin acts as a backend for EAP-SIM and EAP-AKA,
  reading triplets/quintuplets from an SQL database.

- The High Availability plugin now supports a HA enabled in-memory address
  pool and Node reintegration without IKE_SA rekeying. The latter allows
  clients without IKE_SA rekeying support to keep connected during
  reintegration. Additionally, many other issues have been fixed in the ha
  plugin.

- Fixed a potential remote code execution vulnerability resulting from
  the misuse of snprintf(). The vulnerability is exploitable by
  unauthenticated users.


strongswan-4.4.0
----------------

- The IKEv2 High Availability plugin has been integrated. It provides
  load sharing and failover capabilities in a cluster of currently two nodes,
  based on an extend ClusterIP kernel module. More information is available at
  http://wiki.strongswan.org/projects/strongswan/wiki/HighAvailability.
  The development of the High Availability functionality was sponsored by
  secunet Security Networks AG.

- Added IKEv1 and IKEv2 configuration support for the AES-GMAC
  authentication-only ESP cipher. Our aes_gmac kernel patch or a Linux
  2.6.34 kernel is required to make AES-GMAC available via the XFRM
  kernel interface.

- Added support for Diffie-Hellman groups 22, 23 and 24 to the gmp, gcrypt
  and openssl plugins, usable by both pluto and charon. The new proposal
  keywords are modp1024s160, modp2048s224 and modp2048s256. Thanks to Joy Latten
  from IBM for his contribution.

- The IKEv1 pluto daemon supports RAM-based virtual IP pools using
  the rightsourceip directive with a subnet from which addresses
  are allocated.

- The ipsec pki --gen and --pub commands now allow the output of
  private and public keys in PEM format using the --outform pem
  command line option.

- The new DHCP plugin queries virtual IP addresses for clients from a DHCP
  server using broadcasts, or a defined server using the
  charon.plugins.dhcp.server strongswan.conf option. DNS/WINS server information
  is additionally served to clients if the DHCP server provides such
  information. The plugin is used in ipsec.conf configurations having
  rightsourceip set to %dhcp.

- A new plugin called farp fakes ARP responses for virtual IP addresses
  handed out to clients from the IKEv2 daemon charon. The plugin lets a
  road-warrior act as a client on the local LAN if it uses a virtual IP
  from the responders subnet, e.g. acquired using the DHCP plugin.

- The existing IKEv2 socket implementations have been migrated to the
  socket-default and the socket-raw plugins. The new socket-dynamic plugin
  binds sockets dynamically to ports configured via the left-/rightikeport
  ipsec.conf connection parameters.

- The android charon plugin stores received DNS server information as "net.dns"
  system properties, as used by the Android platform.


strongswan-4.3.6
----------------

- The IKEv2 daemon supports RFC 3779 IP address block constraints
  carried as a critical X.509v3 extension in the peer certificate.

- The ipsec pool --add|del dns|nbns command manages DNS and NBNS name
  server entries that are sent via the IKEv1 Mode Config or IKEv2
  Configuration Payload to remote clients.

- The Camellia cipher can be used as an IKEv1 encryption algorithm.

- The IKEv1 and IKEV2 daemons now check certificate path length constraints.

- The new ipsec.conf conn option "inactivity" closes a CHILD_SA if no traffic
  was sent or received within the given interval. To close the complete IKE_SA
  if its only CHILD_SA was inactive, set the global strongswan.conf option
  "charon.inactivity_close_ike" to yes.

- More detailed IKEv2 EAP payload information in debug output

- IKEv2 EAP-SIM and EAP-AKA share joint libsimaka library

- Added required userland changes for proper SHA256 and SHA384/512 in ESP that
  will be introduced with Linux 2.6.33. The "sha256"/"sha2_256" keyword now
  configures the kernel with 128 bit truncation, not the non-standard 96
  bit truncation used by previous releases. To use the old 96 bit truncation
  scheme, the new "sha256_96" proposal keyword has been introduced.

- Fixed IPComp in tunnel mode, stripping out the duplicated outer header. This
  change makes IPcomp tunnel mode connections incompatible with previous
  releases; disable compression on such tunnels.

- Fixed BEET mode connections on recent kernels by installing SAs with
  appropriate traffic selectors, based on a patch by Michael Rossberg.

- Using extensions (such as BEET mode) and crypto algorithms (such as twofish,
  serpent, sha256_96) allocated in the private use space now require that we
  know its meaning, i.e. we are talking to strongSwan. Use the new
  "charon.send_vendor_id" option in strongswan.conf to let the remote peer know
  this is the case.

- Experimental support for draft-eronen-ipsec-ikev2-eap-auth, where the
  responder omits public key authentication in favor of a mutual authentication
  method. To enable EAP-only authentication, set rightauth=eap on the responder
  to rely only on the MSK constructed AUTH payload. This not-yet standardized
  extension requires the strongSwan vendor ID introduced above.

- The IKEv1 daemon ignores the Juniper SRX notification type 40001, thus
  allowing interoperability.


strongswan-4.3.5
----------------

- The IKEv1 pluto daemon can now use SQL-based address pools to deal out
  virtual IP addresses as a Mode Config server. The pool capability has been
  migrated from charon's sql plugin to a new attr-sql plugin which is loaded
  by libstrongswan and which can be used by both daemons either with a SQLite
  or MySQL database and the corresponding plugin.

- Plugin names have been streamlined: EAP plugins now have a dash after eap
  (e.g. eap-sim), as it is used with the --enable-eap-sim ./configure option.
  Plugin configuration sections in strongswan.conf now use the same name as the
  plugin itself (i.e. with a dash). Make sure to update "load" directives and
  the affected plugin sections in existing strongswan.conf files.

- The private/public key parsing and encoding has been split up into
  separate pkcs1, pgp, pem and dnskey plugins. The public key implementation
  plugins gmp, gcrypt and openssl can all make use of them.

- The EAP-AKA plugin can use different backends for USIM/quintuplet
  calculations, very similar to the EAP-SIM plugin. The existing 3GPP2 software
  implementation has been migrated to a separate plugin.

- The IKEv2 daemon charon gained basic PGP support. It can use locally installed
  peer certificates and can issue signatures based on RSA private keys.

- The new 'ipsec pki' tool provides a set of commands to maintain a public
  key infrastructure. It currently supports operations to create RSA and ECDSA
  private/public keys, calculate fingerprints and issue or verify certificates.

- Charon uses a monotonic time source for statistics and job queueing, behaving
  correctly if the system time changes (e.g. when using NTP).

- In addition to time based rekeying, charon supports IPsec SA lifetimes based
  on processed volume or number of packets. They new ipsec.conf paramaters
  'lifetime' (an alias to 'keylife'), 'lifebytes' and 'lifepackets' handle
  SA timeouts, while the parameters 'margintime' (an alias to rekeymargin),
  'marginbytes' and 'marginpackets' trigger the rekeying before a SA expires.
  The existing parameter 'rekeyfuzz' affects all margins.

- If no CA/Gateway certificate is specified in the NetworkManager plugin,
  charon uses a set of trusted root certificates preinstalled by distributions.
  The directory containing CA certificates can be specified using the
  --with-nm-ca-dir=path configure option.

- Fixed the encoding of the Email relative distinguished name in left|rightid
  statements.

- Fixed the broken parsing of PKCS#7 wrapped certificates by the pluto daemon.

- Fixed smartcard-based authentication in the pluto daemon which was broken by
  the ECDSA support introduced with the 4.3.2 release.

- A patch contributed by Heiko Hund fixes mixed IPv6 in IPv4 and vice versa
  tunnels established with the IKEv1 pluto daemon.

- The pluto daemon now uses the libstrongswan x509 plugin for certificates and
  CRls and the struct id type was replaced by identification_t used by charon
  and the libstrongswan library.


strongswan-4.3.4
----------------

- IKEv2 charon daemon ported to FreeBSD and Mac OS X. Installation details can
  be found on wiki.strongswan.org.

- ipsec statusall shows the number of bytes transmitted and received over
  ESP connections configured by the IKEv2 charon daemon.

- The IKEv2 charon daemon supports include files in ipsec.secrets.


strongswan-4.3.3
----------------

- The configuration option --enable-integrity-test plus the strongswan.conf
  option libstrongswan.integrity_test = yes activate integrity tests
  of the IKE daemons charon and pluto, libstrongswan and all loaded
  plugins. Thus dynamic library misconfigurations and non-malicious file
  manipulations can be reliably detected.

- The new default setting libstrongswan.ecp_x_coordinate_only=yes allows
  IKEv1 interoperability with MS Windows using the ECP DH groups 19 and 20.

- The IKEv1 pluto daemon now supports the AES-CCM and AES-GCM ESP
  authenticated encryption algorithms.

- The IKEv1 pluto daemon now supports V4 OpenPGP keys.

- The RDN parser vulnerability discovered by Orange Labs research team
  was not completely fixed in version 4.3.2. Some more modifications
  had to be applied to the asn1_length() function to make it robust.


strongswan-4.3.2
----------------

- The new gcrypt plugin provides symmetric cipher, hasher, RNG, Diffie-Hellman
  and RSA crypto primitives using the LGPL licensed GNU gcrypt library.

- libstrongswan features an integrated crypto selftest framework for registered
  algorithms. The test-vector plugin provides a first set of test vectors and
  allows pluto and charon to rely on tested crypto algorithms.

- pluto can now use all libstrongswan plugins with the exception of x509 and xcbc.
  Thanks to the openssl plugin, the ECP Diffie-Hellman groups 19, 20, 21, 25, and
  26 as well as ECDSA-256, ECDSA-384, and ECDSA-521 authentication can be used
  with IKEv1.

- Applying their fuzzing tool, the Orange Labs vulnerability research team found
  another two DoS vulnerabilities, one in the rather old ASN.1 parser of Relative
  Distinguished Names (RDNs) and a second one in the conversion of ASN.1 UTCTIME
  and GENERALIZEDTIME strings to a time_t value.


strongswan-4.3.1
----------------

- The nm plugin now passes DNS/NBNS server information to NetworkManager,
  allowing a gateway administrator to set DNS/NBNS configuration on clients
  dynamically.

- The nm plugin also accepts CA certificates for gateway authentication. If
  a CA certificate is configured, strongSwan uses the entered gateway address
  as its idenitity, requiring the gateways certificate to contain the same as
  subjectAltName. This allows a gateway administrator to deploy the same
  certificates to Windows 7 and NetworkManager clients.

- The command ipsec purgeike deletes IKEv2 SAs that don't have a CHILD SA.
  The command ipsec down <conn>{n} deletes CHILD SA instance n of connection
  <conn> whereas ipsec down <conn>{*} deletes all CHILD SA instances.
  The command ipsec down <conn>[n] deletes IKE SA instance n of connection
  <conn> plus dependent CHILD SAs whereas ipsec down <conn>[*] deletes all
  IKE SA instances of connection <conn>.

- Fixed a regression introduced in 4.3.0 where EAP authentication calculated
  the AUTH payload incorrectly. Further, the EAP-MSCHAPv2 MSK key derivation
  has been updated to be compatible with the Windows 7 Release Candidate.

- Refactored installation of triggering policies. Routed policies are handled
  outside of IKE_SAs to keep them installed in any case. A tunnel gets
  established only once, even if initiation is delayed due network outages.

- Improved the handling of multiple acquire signals triggered by the kernel.

- Fixed two DoS vulnerabilities in the charon daemon that were discovered by
  fuzzing techniques: 1) Sending a malformed IKE_SA_INIT request leaved an
  incomplete state which caused a null pointer dereference if a subsequent
  CREATE_CHILD_SA request was sent. 2) Sending an IKE_AUTH request with either
  a missing TSi or TSr payload caused a null pointer derefence because the
  checks for TSi and TSr were interchanged. The IKEv2 fuzzer used was
  developed by the Orange Labs vulnerability research team. The tool was
  initially written by Gabriel Campana and is now maintained by Laurent Butti.

- Added support for AES counter mode in ESP in IKEv2 using the proposal
  keywords aes128ctr, aes192ctr and aes256ctr.

- Further progress in refactoring pluto: Use of the curl and ldap plugins
  for fetching crls and OCSP. Use of the random plugin to get keying material
  from /dev/random or /dev/urandom. Use of the openssl plugin as an alternative
  to the aes, des, sha1, sha2, and md5 plugins. The blowfish, twofish, and
  serpent encryption plugins are now optional and are not enabled by default.


strongswan-4.3.0
----------------

- Support for the IKEv2 Multiple Authentication Exchanges extension (RFC4739).
  Initiators and responders can use several authentication rounds (e.g. RSA
  followed by EAP) to authenticate. The new ipsec.conf leftauth/rightauth and
  leftauth2/rightauth2 parameters define own authentication rounds or setup
  constraints for the remote peer. See the ipsec.conf man page for more detials.

- If glibc printf hooks (register_printf_function) are not available,
  strongSwan can use the vstr string library to run on non-glibc systems.

- The IKEv2 charon daemon can now configure the ESP CAMELLIA-CBC cipher
  (esp=camellia128|192|256).

- Refactored the pluto and scepclient code to use basic functions (memory
  allocation, leak detective, chunk handling, printf_hooks, strongswan.conf
  attributes, ASN.1 parser, etc.) from the libstrongswan library.

- Up to two DNS and WINS servers to be sent via IKEv1 ModeConfig can be
  configured in the pluto section of strongswan.conf.


strongswan-4.2.14
-----------------

- The new server-side EAP RADIUS plugin (--enable-eap-radius)
  relays EAP messages to and from a RADIUS server. Successfully
  tested with with a freeradius server using EAP-MD5 and EAP-SIM.

- A vulnerability in the Dead Peer Detection (RFC 3706) code was found by
  Gerd v. Egidy <gerd.von.egidy@intra2net.com> of Intra2net AG affecting
  all Openswan and strongSwan releases. A malicious (or expired ISAKMP)
  R_U_THERE or R_U_THERE_ACK Dead Peer Detection packet can cause the
  pluto IKE daemon to crash and restart. No authentication or encryption
  is required to trigger this bug. One spoofed UDP packet can cause the
  pluto IKE daemon to restart and be unresponsive for a few seconds while
  restarting. This DPD null state vulnerability has been officially
  registered as CVE-2009-0790 and is fixed by this release.

- ASN.1 to time_t conversion caused a time wrap-around for
  dates after Jan 18 03:14:07 UTC 2038 on 32-bit platforms.
  As a workaround such dates are set to the maximum representable
  time, i.e. Jan 19 03:14:07 UTC 2038.

- Distinguished Names containing wildcards (*) are not sent in the
  IDr payload anymore.


strongswan-4.2.13
-----------------

- Fixed a use-after-free bug in the DPD timeout section of the
  IKEv1 pluto daemon which sporadically caused a segfault.

- Fixed a crash in the IKEv2 charon daemon occurring with
  mixed RAM-based and SQL-based virtual IP address pools.

- Fixed ASN.1 parsing of algorithmIdentifier objects where the
  parameters field is optional.

- Ported nm plugin to NetworkManager 7.1.


strongswan-4.2.12
-----------------

- Support of the EAP-MSCHAPv2 protocol enabled by the option
  --enable-eap-mschapv2. Requires the MD4 hash algorithm enabled
  either by --enable-md4 or --enable-openssl.

- Assignment of up to two DNS and up to two WINS servers to peers via
  the IKEv2 Configuration Payload (CP). The IPv4 or IPv6 nameserver
  addresses are defined in strongswan.conf.

- The strongSwan applet for the Gnome NetworkManager is now built and
  distributed as a separate tarball under the name NetworkManager-strongswan.


strongswan-4.2.11
-----------------

- Fixed ESP NULL encryption broken by the refactoring of keymat.c.
  Also introduced proper initialization and disposal of keying material.

- Fixed the missing listing of connection definitions in ipsec statusall
  broken by an unfortunate local variable overload.


strongswan-4.2.10
-----------------

- Several performance improvements to handle thousands of tunnels with almost
  linear upscaling. All relevant data structures have been replaced by faster
  counterparts with better lookup times.

- Better parallelization to run charon on multiple cores. Due to improved
  ressource locking and other optimizations the daemon can take full
  advantage of 16 or even more cores.

- The load-tester plugin can use a NULL Diffie-Hellman group and simulate
  unique identities and certificates by signing peer certificates using a CA
  on the fly.

- The redesigned stroke in-memory IP pool handles leases. The "ipsec leases"
  command queries assigned leases.

- Added support for smartcards in charon by using the ENGINE API provided by
  OpenSSL, based on patches by Michael Roßberg.

- The Padlock plugin supports the hardware RNG found on VIA CPUs to provide a
  reliable source of randomness.

strongswan-4.2.9
----------------

- Flexible configuration of logging subsystem allowing to log to multiple
  syslog facilities or to files using fine-grained log levels for each target.

- Load testing plugin to do stress testing of the IKEv2 daemon against self
  or another host. Found and fixed issues during tests in the multi-threaded
  use of the OpenSSL plugin.

- Added profiling code to synchronization primitives to find bottlenecks if
  running on multiple cores. Found and fixed an issue where parts of the
  Diffie-Hellman calculation acquired an exclusive lock. This greatly improves
  parallelization to multiple cores.

- updown script invocation has been separated into a plugin of its own to
  further slim down the daemon core.

- Separated IKE_SA/CHILD_SA key derivation process into a closed system,
  allowing future implementations to use a secured environment in e.g. kernel
  memory or hardware.

- The kernel interface of charon has been modularized. XFRM NETLINK (default)
  and PFKEY (--enable-kernel-pfkey) interface plugins for the native IPsec
  stack of the Linux 2.6 kernel as well as a PFKEY interface for the KLIPS
  IPsec stack (--enable-kernel-klips) are provided.

- Basic Mobile IPv6 support has been introduced, securing Binding Update
  messages as well as tunneled traffic between Mobile Node and Home Agent.
  The installpolicy=no option allows peaceful cooperation with a dominant
  mip6d daemon and the new type=transport_proxy implements the special MIPv6
  IPsec transport proxy mode where the IKEv2 daemon uses the Care-of-Address
  but the IPsec SA is set up for the Home Address.

- Implemented migration of Mobile IPv6 connections using the KMADDRESS
  field contained in XFRM_MSG_MIGRATE messages sent by the mip6d daemon
  via the Linux 2.6.28 (or appropriately patched) kernel.


strongswan-4.2.8
----------------

- IKEv2 charon daemon supports authentication based on raw public keys
  stored in the SQL database backend. The ipsec listpubkeys command
  lists the available raw public keys via the stroke interface.

- Several MOBIKE improvements: Detect changes in NAT mappings in DPD exchanges,
  handle events if kernel detects NAT mapping changes in UDP-encapsulated
  ESP packets (requires kernel patch), reuse old addesses in MOBIKE updates as
  long as possible and other fixes.

- Fixed a bug in addr_in_subnet() which caused insertion of wrong source
  routes for destination subnets having netwmasks not being a multiple of 8 bits.
  Thanks go to Wolfgang Steudel, TU Ilmenau for reporting this bug.


strongswan-4.2.7
----------------

- Fixed a Denial-of-Service vulnerability where an IKE_SA_INIT message with
  a KE payload containing zeroes only can cause a crash of the IKEv2 charon
  daemon due to a NULL pointer returned by the mpz_export() function of the
  GNU Multiprecision Library (GMP). Thanks go to Mu Dynamics Research Labs
  for making us aware of this problem.

- The new agent plugin provides a private key implementation on top of an
  ssh-agent.

- The NetworkManager plugin has been extended to support certificate client
  authentication using RSA keys loaded from a file or using ssh-agent.

- Daemon capability dropping has been ported to libcap and must be enabled
  explicitly --with-capabilities=libcap. Future version will support the
  newer libcap2 library.

- ipsec listalgs lists the IKEv2 cryptografic algorithms registered with the
  charon keying daemon.


strongswan-4.2.6
----------------

- A NetworkManager plugin allows GUI-based configuration of road-warrior
  clients in a simple way. It features X509 based gateway authentication
  and EAP client authentication, tunnel setup/teardown and storing passwords
  in the Gnome Keyring.

- A new EAP-GTC plugin implements draft-sheffer-ikev2-gtc-00.txt and allows
  username/password authentication against any PAM service on the gateway.
  The new EAP method interacts nicely with the NetworkManager plugin and allows
  client authentication against e.g. LDAP.

- Improved support for the EAP-Identity method. The new ipsec.conf eap_identity
  parameter defines an additional identity to pass to the server in EAP
  authentication.

- The "ipsec statusall" command now lists CA restrictions, EAP
  authentication types and EAP identities.

- Fixed two multithreading deadlocks occurring when starting up
  several hundred tunnels concurrently.

- Fixed the --enable-integrity-test configure option which
  computes a SHA-1 checksum over the libstrongswan library.


strongswan-4.2.5
----------------

- Consistent logging of IKE and CHILD SAs at the audit (AUD) level.

- Improved the performance of the SQL-based virtual IP address pool
  by introducing an additional addresses table. The leases table
  storing only history information has become optional and can be
  disabled by setting charon.plugins.sql.lease_history = no in
  strongswan.conf.

- The XFRM_STATE_AF_UNSPEC flag added to xfrm.h allows IPv4-over-IPv6
  and IPv6-over-IPv4 tunnels with the 2.6.26 and later Linux kernels.

- management of different virtual IP pools for different
  network interfaces have become possible.

- fixed a bug which prevented the assignment of more than 256
  virtual IP addresses from a pool managed by an sql database.

- fixed a bug which did not delete own IPCOMP SAs in the kernel.


strongswan-4.2.4
----------------

- Added statistics functions to ipsec pool --status and ipsec pool --leases
  and input validation checks to various ipsec pool commands.

- ipsec statusall now lists all loaded charon plugins and displays
  the negotiated IKEv2 cipher suite proposals.

- The openssl plugin supports the elliptic curve Diffie-Hellman groups
  19, 20, 21, 25, and 26.

- The openssl plugin supports ECDSA authentication using elliptic curve
  X.509 certificates.

- Fixed a bug in stroke which caused multiple charon threads to close
  the file descriptors during packet transfers over the stroke socket.

- ESP sequence numbers are now migrated in IPsec SA updates handled by
  MOBIKE. Works only with Linux kernels >= 2.6.17.


strongswan-4.2.3
----------------

- Fixed the strongswan.conf path configuration problem that occurred when
  --sysconfig was not set explicitly in ./configure.

- Fixed a number of minor bugs that where discovered during the 4th
  IKEv2 interoperability workshop in San Antonio, TX.


strongswan-4.2.2
----------------

- Plugins for libstrongswan and charon can optionally be loaded according
  to a configuration in strongswan.conf. Most components provide a
  "load = " option followed by a space separated list of plugins to load.
  This allows e.g. the fallback from a hardware crypto accelerator to
  to software-based crypto plugins.

- Charons SQL plugin has been extended by a virtual IP address pool.
  Configurations with a rightsourceip=%poolname setting query a SQLite or
  MySQL database for leases. The "ipsec pool" command helps in administrating
  the pool database. See ipsec pool --help for the available options

- The Authenticated Encryption Algorithms AES-CCM-8/12/16 and AES-GCM-8/12/16
  for ESP are now supported starting with the Linux 2.6.25 kernel. The
  syntax is e.g. esp=aes128ccm12 or esp=aes256gcm16.


strongswan-4.2.1
----------------

- Support for "Hash and URL" encoded certificate payloads has been implemented
  in the IKEv2 daemon charon. Using the "certuribase" option of a CA section
  allows to assign a base URL to all certificates issued by the specified CA.
  The final URL is then built by concatenating that base and the hex encoded
  SHA1 hash of the DER encoded certificate. Note that this feature is disabled
  by default and must be enabled using the option "charon.hash_and_url".

- The IKEv2 daemon charon now supports the "uniqueids" option to close multiple
  IKE_SAs with the same peer. The option value "keep" prefers existing
  connection setups over new ones, where the value "replace" replaces existing
  connections.

- The crypto factory in libstrongswan additionally supports random number
  generators, plugins may provide other sources of randomness. The default
  plugin reads raw random data from /dev/(u)random.

- Extended the credential framework by a caching option to allow plugins
  persistent caching of fetched credentials. The "cachecrl" option has been
  re-implemented.

- The new trustchain verification introduced in 4.2.0 has been parallelized.
  Threads fetching CRL or OCSP information no longer block other threads.

- A new IKEv2 configuration attribute framework has been introduced allowing
  plugins to provide virtual IP addresses, and in the future, other
  configuration attribute services (e.g. DNS/WINS servers).

- The stroke plugin has been extended to provide virtual IP addresses from
  a pool defined in ipsec.conf. The "rightsourceip" parameter now accepts
  address pools in CIDR notation (e.g. 10.1.1.0/24). The parameter also accepts
  the value "%poolname", where "poolname" identifies a pool provided by a
  separate plugin.

- Fixed compilation on uClibc and a couple of other minor bugs.

- Set DPD defaults in ipsec starter to dpd_delay=30s and dpd_timeout=150s.

- The IKEv1 pluto daemon now supports the ESP encryption algorithm CAMELLIA
  with key lengths of 128, 192, and 256 bits, as well as the authentication
  algorithm AES_XCBC_MAC. Configuration example: esp=camellia192-aesxcbc.


strongswan-4.2.0
----------------

- libstrongswan has been modularized to attach crypto algorithms,
  credential implementations (keys, certificates) and fetchers dynamically
  through plugins. Existing code has been ported to plugins:
    - RSA/Diffie-Hellman implementation using the GNU Multi Precision library
    - X509 certificate system supporting CRLs, OCSP and attribute certificates
    - Multiple plugins providing crypto algorithms in software
    - CURL and OpenLDAP fetcher

- libstrongswan gained a relational database API which uses pluggable database
  providers. Plugins for MySQL and SQLite are available.

- The IKEv2 keying daemon charon is more extensible. Generic plugins may provide
  connection configuration, credentials and EAP methods or control the daemon.
  Existing code has been ported to plugins:
    - EAP-AKA, EAP-SIM, EAP-MD5 and EAP-Identity
    - stroke configuration, credential and control (compatible to pluto)
    - XML bases management protocol to control and query the daemon
  The following new plugins are available:
    - An experimental SQL configuration, credential and logging plugin on
      top of either MySQL or SQLite
    - A unit testing plugin to run tests at daemon startup

- The authentication and credential framework in charon has been heavily
  refactored to support modular credential providers, proper
  CERTREQ/CERT payload exchanges and extensible authorization rules.

- The framework of strongSwan Manager has envolved to the web application
  framework libfast (FastCGI Application Server w/ Templates) and is usable
  by other applications.


strongswan-4.1.11
-----------------

- IKE rekeying in NAT situations did not inherit the NAT conditions
  to the rekeyed IKE_SA so that the UDP encapsulation was lost with
  the next CHILD_SA rekeying.

- Wrong type definition of the next_payload variable in id_payload.c
  caused an INVALID_SYNTAX error on PowerPC platforms.

- Implemented IKEv2 EAP-SIM server and client test modules that use
  triplets stored in a file. For details on the configuration see
  the scenario 'ikev2/rw-eap-sim-rsa'.


strongswan-4.1.10
-----------------

- Fixed error in the ordering of the certinfo_t records in the ocsp cache that
  caused multiple entries of the same serial number to be created.

- Implementation of a simple EAP-MD5 module which provides CHAP
  authentication. This may be interesting in conjunction with certificate
  based server authentication, as weak passwords can't be brute forced
  (in contradiction to traditional IKEv2 PSK).

- A complete software based implementation of EAP-AKA, using algorithms
  specified in 3GPP2 (S.S0055). This implementation does not use an USIM,
  but reads the secrets from ipsec.secrets. Make sure to read eap_aka.h
  before using it.

- Support for vendor specific EAP methods using Expanded EAP types. The
  interface to EAP modules has been slightly changed, so make sure to
  check the changes if you're already rolling your own modules.


strongswan-4.1.9
----------------

- The default _updown script now dynamically inserts and removes ip6tables
  firewall rules if leftfirewall=yes is set in IPv6 connections. New IPv6
  net-net and roadwarrior (PSK/RSA) scenarios for both IKEv1 and IKEV2 were
  added.

- Implemented RFC4478 repeated authentication to force EAP/Virtual-IP clients
  to reestablish an IKE_SA within a given timeframe.

- strongSwan Manager supports configuration listing, initiation and termination
  of IKE and CHILD_SAs.

- Fixes and improvements to multithreading code.

- IKEv2 plugins have been renamed to libcharon-* to avoid naming conflicts.
  Make sure to remove the old plugins in $libexecdir/ipsec, otherwise they get
  loaded twice.


strongswan-4.1.8
----------------

- Removed recursive pthread mutexes since uClibc doesn't support them.


strongswan-4.1.7
----------------

- In NAT traversal situations and multiple queued Quick Modes,
  those pending connections inserted by auto=start after the
  port floating from 500 to 4500 were erronously deleted.

- Added a "forceencaps" connection parameter to enforce UDP encapsulation
  to surmount restrictive firewalls. NAT detection payloads are faked to
  simulate a NAT situation and trick the other peer into NAT mode (IKEv2 only).

- Preview of strongSwan Manager, a web based configuration and monitoring
  application. It uses a new XML control interface to query the IKEv2 daemon
  (see http://wiki.strongswan.org/wiki/Manager).

- Experimental SQLite configuration backend which will provide the configuration
  interface for strongSwan Manager in future releases.

- Further improvements to MOBIKE support.


strongswan-4.1.6
----------------

- Since some third party IKEv2 implementations run into
  problems with strongSwan announcing MOBIKE capability per
  default, MOBIKE can be disabled on a per-connection-basis
  using the mobike=no option. Whereas mobike=no disables the
  sending of the MOBIKE_SUPPORTED notification and the floating
  to UDP port 4500 with the IKE_AUTH request even if no NAT
  situation has been detected, strongSwan will still support
  MOBIKE acting as a responder.

- the default ipsec routing table plus its corresponding priority
  used for inserting source routes has been changed from 100 to 220.
  It can be configured using the --with-ipsec-routing-table and
  --with-ipsec-routing-table-prio options.

- the --enable-integrity-test configure option tests the
  integrity of the libstrongswan crypto code during the charon
  startup.

- the --disable-xauth-vid configure option disables the sending
  of the XAUTH vendor ID. This can be used as a workaround when
  interoperating with some Windows VPN clients that get into
  trouble upon reception of an XAUTH VID without eXtended
  AUTHentication having been configured.

- ipsec stroke now supports the rereadsecrets, rereadaacerts,
  rereadacerts, and listacerts options.


strongswan-4.1.5
----------------

- If a DNS lookup failure occurs when resolving right=%<FQDN>
  or right=<FQDN> combined with rightallowany=yes then the
  connection is not updated by ipsec starter thus preventing
  the disruption of an active IPsec connection. Only if the DNS
  lookup successfully returns with a changed IP address the
  corresponding connection definition is updated.

- Routes installed by the keying daemons are now in a separate
  routing table with the ID 100 to avoid conflicts with the main
  table. Route lookup for IKEv2 traffic is done in userspace to ignore
  routes installed for IPsec, as IKE traffic shouldn't get encapsulated.


strongswan-4.1.4
----------------

- The pluto IKEv1 daemon now exhibits the same behaviour as its
  IKEv2 companion charon by inserting an explicit route via the
  _updown script only if a sourceip exists. This is admissible
  since routing through the IPsec tunnel is handled automatically
  by NETKEY's IPsec policies. As a consequence the left|rightnexthop
  parameter is not required any more.

- The new IKEv1 parameter right|leftallowany parameters helps to handle
  the case where both peers possess dynamic IP addresses that are
  usually resolved using DynDNS or a similar service. The configuration

    right=peer.foo.bar
    rightallowany=yes

  can be used by the initiator to start up a connection to a peer
  by resolving peer.foo.bar into the currently allocated IP address.
  Thanks to the rightallowany flag the connection behaves later on
  as

   right=%any

  so that the peer can rekey the connection as an initiator when his
  IP address changes. An alternative notation is

    right=%peer.foo.bar

  which will implicitly set rightallowany=yes.

- ipsec starter now fails more gracefully in the presence of parsing
  errors. Flawed ca and conn section are discarded and pluto is started
  if non-fatal errors only were encountered. If right=%peer.foo.bar
  cannot be resolved by DNS then right=%any will be used so that passive
  connections as a responder are still possible.

- The new pkcs11initargs parameter that can be placed in the
  setup config section of /etc/ipsec.conf allows the definition
  of an argument string that is used with the PKCS#11 C_Initialize()
  function. This non-standard feature is required by the NSS softoken
  library. This patch was contributed by Robert Varga.

- Fixed a bug in ipsec starter introduced by strongswan-2.8.5
  which caused a segmentation fault in the presence of unknown
  or misspelt keywords in ipsec.conf. This bug fix was contributed
  by Robert Varga.

- Partial support for MOBIKE in IKEv2. The initiator acts on interface/
  address configuration changes and updates IKE and IPsec SAs dynamically.


strongswan-4.1.3
----------------

- IKEv2 peer configuration selection now can be based on a given
  certification authority using the rightca= statement.

- IKEv2 authentication based on RSA signatures now can handle multiple
  certificates issued for a given peer ID. This allows a smooth transition
  in the case of a peer certificate renewal.

- IKEv2: Support for requesting a specific virtual IP using leftsourceip on the
  client and returning requested virtual IPs using rightsourceip=%config
  on the server. If the server does not support configuration payloads, the
  client enforces its leftsourceip parameter.

- The ./configure options --with-uid/--with-gid allow pluto and charon
  to drop their privileges to a minimum and change to an other UID/GID. This
  improves the systems security, as a possible intruder may only get the
  CAP_NET_ADMIN capability.

- Further modularization of charon: Pluggable control interface and
  configuration backend modules provide extensibility. The control interface
  for stroke is included, and further interfaces using DBUS (NetworkManager)
  or XML are on the way. A backend for storing configurations in the daemon
  is provided and more advanced backends (using e.g. a database) are trivial
  to implement.

 - Fixed a compilation failure in libfreeswan occurring with Linux kernel
   headers > 2.6.17.


strongswan-4.1.2
----------------

- Support for an additional Diffie-Hellman exchange when creating/rekeying
  a CHILD_SA in IKEv2 (PFS). PFS is enabled when the proposal contains a
  DH group (e.g. "esp=aes128-sha1-modp1536"). Further, DH group negotiation
  is implemented properly for rekeying.

- Support for the AES-XCBC-96 MAC algorithm for IPsec SAs when using IKEv2
  (requires linux >= 2.6.20). It is enabled using e.g. "esp=aes256-aesxcbc".

- Working IPv4-in-IPv6 and IPv6-in-IPv4 tunnels for linux >= 2.6.21.

- Added support for EAP modules which do not establish an MSK.

- Removed the dependencies from the /usr/include/linux/ headers by
  including xfrm.h, ipsec.h, and pfkeyv2.h in the distribution.

- crlNumber is now listed by ipsec listcrls

- The xauth_modules.verify_secret() function now passes the
  connection name.


strongswan-4.1.1
----------------

- Server side cookie support. If to may IKE_SAs are in CONNECTING state,
  cookies are enabled and protect against DoS attacks with faked source
  addresses. Number of IKE_SAs in CONNECTING state is also limited per
  peer address to avoid resource exhaustion. IKE_SA_INIT messages are
  compared to properly detect retransmissions and incoming retransmits are
  detected even if the IKE_SA is blocked (e.g. doing OCSP fetches).

- The IKEv2 daemon charon now supports dynamic http- and ldap-based CRL
  fetching enabled by crlcheckinterval > 0 and caching fetched CRLs
  enabled by cachecrls=yes.

- Added the configuration options --enable-nat-transport which enables
  the potentially insecure NAT traversal for IPsec transport mode and
  --disable-vendor-id which disables the sending of the strongSwan
  vendor ID.

- Fixed a long-standing bug in the pluto IKEv1 daemon which caused
  a segmentation fault if a malformed payload was detected in the
  IKE MR2 message and pluto tried to send an encrypted notification
  message.

- Added the NATT_IETF_02_N Vendor ID in order to support IKEv1 connections
  with Windows 2003 Server which uses a wrong VID hash.


strongswan-4.1.0
----------------

- Support of SHA2_384 hash function for protecting IKEv1
  negotiations and support of SHA2 signatures in X.509 certificates.

- Fixed a serious bug in the computation of the SHA2-512 HMAC
  function. Introduced automatic self-test of all IKEv1 hash
  and hmac functions during pluto startup. Failure of a self-test
  currently issues a warning only but does not exit pluto [yet].

- Support for SHA2-256/384/512 PRF and HMAC functions in IKEv2.

- Full support of CA information sections. ipsec listcainfos
  now shows all collected crlDistributionPoints and OCSP
  accessLocations.

- Support of the Online Certificate Status Protocol (OCSP) for IKEv2.
  This feature requires the HTTP fetching capabilities of the libcurl
  library which must be enabled by setting the --enable-http configure
  option.

- Refactored core of the IKEv2 message processing code, allowing better
  code reuse and separation.

- Virtual IP support in IKEv2 using INTERNAL_IP4/6_ADDRESS configuration
  payload. Additionally, the INTERNAL_IP4/6_DNS attribute is interpreted
  by the requestor and installed in a resolv.conf file.

- The IKEv2 daemon charon installs a route for each IPsec policy to use
  the correct source address even if an application does not explicitly
  specify it.

- Integrated the EAP framework into charon which loads pluggable EAP library
  modules. The ipsec.conf parameter authby=eap initiates EAP authentication
  on the client side, while the "eap" parameter on the server side defines
  the EAP method to use for client authentication.
  A generic client side EAP-Identity module and an EAP-SIM authentication
  module using a third party card reader implementation are included.

- Added client side support for cookies.

- Integrated the fixes done at the IKEv2 interoperability bakeoff, including
  strict payload order, correct INVALID_KE_PAYLOAD rejection and other minor
  fixes to enhance interoperability with other implementations.


strongswan-4.0.7
----------------

- strongSwan now interoperates with the NCP Secure Entry Client,
  the Shrew Soft VPN Client, and the Cisco VPN client, doing both
  XAUTH and Mode Config.

- UNITY attributes are now recognized and UNITY_BANNER is set
  to a default string.


strongswan-4.0.6
----------------

- IKEv1: Support for extended authentication (XAUTH) in combination
  with ISAKMP Main Mode RSA or PSK authentication. Both client and
  server side were implemented. Handling of user credentials can
  be done by a run-time loadable XAUTH module. By default user
  credentials are stored in ipsec.secrets.

- IKEv2: Support for reauthentication when rekeying

- IKEv2: Support for transport mode

- fixed a lot of bugs related to byte order

- various other bugfixes


strongswan-4.0.5
----------------

- IKEv1: Implementation of ModeConfig push mode via the new connection
  keyword modeconfig=push allows interoperability with Cisco VPN gateways.

- IKEv1: The command ipsec statusall now shows "DPD active" for all
  ISAKMP SAs that are under active Dead Peer Detection control.

- IKEv2: Charon's logging and debugging framework has been completely rewritten.
  Instead of logger, special printf() functions are used to directly
  print objects like hosts (%H) identifications (%D), certificates (%Q),
  etc. The number of debugging levels have been reduced to:

    0 (audit), 1 (control), 2 (controlmore),  3 (raw), 4 (private)

  The debugging levels can either be specified statically in ipsec.conf as

    config setup
           charondebug="lib 1, cfg 3, net 2"

  or changed at runtime via stroke as

    ipsec stroke loglevel cfg 2


strongswan-4.0.4
----------------

- Implemented full support for IPv6-in-IPv6 tunnels.

- Added configuration options for dead peer detection in IKEv2. dpd_action
  types "clear", "hold" and "restart" are supported. The dpd_timeout
  value is not used, as the normal retransmission policy applies to
  detect dead peers. The dpd_delay parameter enables sending of empty
  informational message to detect dead peers in case of inactivity.

- Added support for preshared keys in IKEv2. PSK keys configured in
  ipsec.secrets are loaded. The authby parameter specifies the authentication
  method to authentificate ourself, the other peer may use PSK or RSA.

- Changed retransmission policy to respect the keyingtries parameter.

- Added private key decryption. PEM keys encrypted with AES-128/192/256
  or 3DES are supported.

- Implemented DES/3DES algorithms in libstrongswan. 3DES can be used to
  encrypt IKE traffic.

- Implemented SHA-256/384/512 in libstrongswan, allows usage of certificates
  signed with such a hash algorithm.

- Added initial support for updown scripts. The actions up-host/client and
  down-host/client are executed. The leftfirewall=yes parameter
  uses the default updown script to insert dynamic firewall rules, a custom
  updown script may be specified with the leftupdown parameter.


strongswan-4.0.3
----------------

- Added support for the auto=route ipsec.conf parameter and the
  ipsec route/unroute commands for IKEv2. This allows to set up IKE_SAs and
  CHILD_SAs dynamically on demand when traffic is detected by the
  kernel.

- Added support for rekeying IKE_SAs in IKEv2 using the ikelifetime parameter.
  As specified in IKEv2, no reauthentication is done (unlike in IKEv1), only
  new keys are generated using perfect forward secrecy. An optional flag
  which enforces reauthentication will be implemented later.

- "sha" and "sha1" are now treated as synonyms in the ike= and esp=
  algorithm configuration statements.


strongswan-4.0.2
----------------

- Full X.509 certificate trust chain verification has been implemented.
  End entity certificates can be exchanged via CERT payloads. The current
  default is leftsendcert=always, since CERTREQ payloads are not supported
  yet. Optional CRLs must be imported locally into /etc/ipsec.d/crls.

- Added support for leftprotoport/rightprotoport parameters in IKEv2. IKEv2
  would offer more possibilities for traffic selection, but the Linux kernel
  currently does not support it. That's why we stick with these simple
  ipsec.conf rules for now.

- Added Dead Peer Detection (DPD) which checks liveliness of remote peer if no
  IKE or ESP traffic is received. DPD is currently hardcoded (dpdaction=clear,
  dpddelay=60s).

- Initial NAT traversal support in IKEv2. Charon includes NAT detection
  notify payloads to detect NAT routers between the peers. It switches
  to port 4500, uses UDP encapsulated ESP packets, handles peer address
  changes gracefully and sends keep alive message periodically.

- Reimplemented IKE_SA state machine for charon, which allows simultaneous
  rekeying, more shared code, cleaner design, proper retransmission
  and a more extensible code base.

- The mixed PSK/RSA roadwarrior detection capability introduced by the
  strongswan-2.7.0 release necessitated the pre-parsing of the IKE proposal
  payloads by the responder right before any defined IKE Main Mode state had
  been established. Although any form of bad proposal syntax was being correctly
  detected by the payload parser, the subsequent error handler didn't check
  the state pointer before logging current state information, causing an
  immediate crash of the pluto keying daemon due to a NULL pointer.


strongswan-4.0.1
----------------

- Added algorithm selection to charon: New default algorithms for
  ike=aes128-sha-modp2048, as both daemons support it. The default
  for IPsec SAs is now esp=aes128-sha,3des-md5. charon handles
  the ike/esp parameter the same way as pluto. As this syntax does
  not allow specification of a pseudo random function, the same
  algorithm as for integrity is used (currently sha/md5). Supported
  algorithms for IKE:
    Encryption: aes128, aes192, aes256
    Integrity/PRF: md5, sha (using hmac)
    DH-Groups: modp768, 1024, 1536, 2048, 4096, 8192
  and for ESP:
    Encryption: aes128, aes192, aes256, 3des, blowfish128,
                blowfish192, blowfish256
    Integrity: md5, sha1
  More IKE encryption algorithms will come after porting libcrypto into
  libstrongswan.

- initial support for rekeying CHILD_SAs using IKEv2. Currently no
  perfect forward secrecy is used. The rekeying parameters rekey,
  rekeymargin, rekeyfuzz and keylife from ipsec.conf are now supported
  when using IKEv2. WARNING: charon currently is unable to handle
  simultaneous rekeying. To avoid such a situation, use a large
  rekeyfuzz, or even better, set rekey=no on one peer.

- support for host2host, net2net, host2net (roadwarrior) tunnels
  using predefined RSA certificates (see uml scenarios for
  configuration examples).

- new build environment featuring autotools. Features such
  as HTTP, LDAP and smartcard support may be enabled using
  the ./configure script. Changing install directories
  is possible, too. See ./configure --help for more details.

- better integration of charon with ipsec starter, which allows
  (almost) transparent operation with both daemons. charon
  handles ipsec commands up, down, status, statusall, listall,
  listcerts and allows proper load, reload and delete of connections
  via ipsec starter.


strongswan-4.0.0
----------------

- initial support of the IKEv2 protocol. Connections in
  ipsec.conf designated by keyexchange=ikev2 are negotiated
  by the new IKEv2 charon keying daemon whereas those marked
  by keyexchange=ikev1 or the default keyexchange=ike are
  handled thy the IKEv1 pluto keying daemon. Currently only
  a limited subset of functions are available with IKEv2
  (Default AES encryption, authentication based on locally
  imported X.509 certificates, unencrypted private RSA keys
  in PKCS#1 file format, limited functionality of the ipsec
  status command).


strongswan-2.7.0
----------------

- the dynamic iptables rules from the _updown_x509 template
  for KLIPS and the _updown_policy template for NETKEY have
  been merged into the default _updown script. The existing
  left|rightfirewall keyword causes the automatic insertion
  and deletion of ACCEPT rules for tunneled traffic upon
  the successful setup and teardown of an IPsec SA, respectively.
  left|rightfirwall can be used with KLIPS under any Linux 2.4
  kernel or with NETKEY under a Linux kernel version >= 2.6.16
  in conjunction with iptables >= 1.3.5. For NETKEY under a Linux
  kernel version < 2.6.16 which does not support IPsec policy
  matching yet, please continue to use a copy of the _updown_espmark
  template loaded via the left|rightupdown keyword.

- a new left|righthostaccess keyword has been introduced which
  can be used in conjunction with left|rightfirewall and the
  default _updown script. By default leftfirewall=yes inserts
  a bi-directional iptables FORWARD rule for a local client network
  with a netmask different from 255.255.255.255 (single host).
  This does not allow to access the VPN gateway host via its
  internal network interface which is part of the client subnet
  because an iptables INPUT and OUTPUT rule would be required.
  lefthostaccess=yes will cause this additional ACCEPT rules to
  be inserted.

- mixed PSK|RSA roadwarriors are now supported. The ISAKMP proposal
  payload is preparsed in order to find out whether the roadwarrior
  requests PSK or RSA so that a matching connection candidate can
  be found.


strongswan-2.6.4
----------------

- the new _updown_policy template allows ipsec policy based
  iptables firewall rules. Required are iptables version
  >= 1.3.5 and linux kernel >= 2.6.16. This script obsoletes
  the _updown_espmark template, so that no INPUT mangle rules
  are required any more.

- added support of DPD restart mode

- ipsec starter now allows the use of wildcards in include
  statements as e.g. in "include /etc/my_ipsec/*.conf".
  Patch courtesy of Matthias Haas.

- the Netscape OID 'employeeNumber' is now recognized and can be
  used as a Relative Distinguished Name in certificates.


strongswan-2.6.3
----------------

- /etc/init.d/ipsec or /etc/rc.d/ipsec is now a copy of the ipsec
  command and not of ipsec setup any more.

- ipsec starter now supports AH authentication in conjunction with
  ESP encryption. AH authentication is configured in ipsec.conf
  via the auth=ah parameter.

- The command ipsec scencrypt|scdecrypt <args> is now an alias for
  ipsec whack --scencrypt|scdecrypt <args>.

- get_sa_info() now determines for the native netkey IPsec stack
  the exact time of the last use of an active eroute. This information
  is used by the Dead Peer Detection algorithm and is also displayed by
  the ipsec status command.


strongswan-2.6.2
----------------

- running under the native Linux 2.6 IPsec stack, the function
  get_sa_info() is called by ipsec auto --status to display the current
  number of transmitted bytes per IPsec SA.

- get_sa_info() is also used  by the Dead Peer Detection process to detect
  recent ESP activity. If ESP traffic was received from the peer within
  the last dpd_delay interval then no R_Y_THERE notification must be sent.

- strongSwan now supports the Relative Distinguished Name "unstructuredName"
  in ID_DER_ASN1_DN identities. The following notations are possible:

    rightid="unstructuredName=John Doe"
    rightid="UN=John Doe"

- fixed a long-standing bug which caused PSK-based roadwarrior connections
  to segfault in the function id.c:same_id() called by keys.c:get_secret()
  if an FQDN, USER_FQDN, or Key ID was defined, as in the following example.

  conn rw
       right=%any
       rightid=@foo.bar
       authby=secret

- the ipsec command now supports most ipsec auto commands (e.g. ipsec listall).

- ipsec starter didn't set host_addr and client.addr ports in whack msg.

- in order to guarantee backwards-compatibility with the script-based
  auto function (e.g. auto --replace), the ipsec starter scripts stores
  the defaultroute information in the temporary file /var/run/ipsec.info.

- The compile-time option USE_XAUTH_VID enables the sending of the XAUTH
  Vendor ID which is expected by Cisco PIX 7 boxes that act as IKE Mode Config
  servers.

- the ipsec starter now also recognizes the parameters authby=never and
  type=passthrough|pass|drop|reject.


strongswan-2.6.1
----------------

- ipsec starter now supports the also parameter which allows
  a modular structure of the connection definitions. Thus
  "ipsec start" is now ready to replace "ipsec setup".


strongswan-2.6.0
----------------

- Mathieu Lafon's popular ipsec starter tool has been added to the
  strongSwan distribution. Many thanks go to Stephan Scholz from astaro
  for his integration work. ipsec starter is a C program which is going
  to replace the various shell and awk starter scripts (setup, _plutoload,
  _plutostart, _realsetup, _startklips, _confread, and auto). Since
  ipsec.conf is now parsed only once, the starting of multiple tunnels is
  accelerated tremedously.

- Added support of %defaultroute to the ipsec starter. If the IP address
  changes, a HUP signal to the ipsec starter will automatically
  reload pluto's connections.

- moved most compile time configurations from pluto/Makefile to
  Makefile.inc by defining the options USE_LIBCURL, USE_LDAP,
  USE_SMARTCARD, and USE_NAT_TRAVERSAL_TRANSPORT_MODE.

- removed the ipsec verify and ipsec newhostkey commands

- fixed some 64-bit issues in formatted print statements

- The scepclient functionality implementing the Simple Certificate
  Enrollment Protocol (SCEP) is nearly complete but hasn't been
  documented yet.


strongswan-2.5.7
----------------

- CA certicates are now automatically loaded from a smartcard
  or USB crypto token and appear in the ipsec auto --listcacerts
  listing.


strongswan-2.5.6
----------------

- when using "ipsec whack --scencrypt <data>" with  a PKCS#11
  library that does not support the C_Encrypt() Cryptoki
  function (e.g. OpenSC), the RSA encryption is done in
  software using the public key fetched from the smartcard.

- The scepclient function now allows to define the
  validity of a self-signed certificate using the --days,
  --startdate, and --enddate options. The default validity
  has been changed from one year to five years.


strongswan-2.5.5
----------------

- the config setup parameter pkcs11proxy=yes opens pluto's PKCS#11
  interface to other applications for RSA encryption and decryption
  via the whack interface. Notation:

  ipsec whack --scencrypt <data>
             [--inbase  16|hex|64|base64|256|text|ascii]
             [--outbase 16|hex|64|base64|256|text|ascii]
             [--keyid <keyid>]

  ipsec whack --scdecrypt <data>
             [--inbase  16|hex|64|base64|256|text|ascii]
             [--outbase 16|hex|64|base64|256|text|ascii]
             [--keyid <keyid>]

  The default setting for inbase and outbase is hex.

  The new proxy interface can be used for securing symmetric
  encryption keys required by the cryptoloop or dm-crypt
  disk encryption schemes, especially in the case when
  pkcs11keepstate=yes causes pluto to lock the pkcs11 slot
  permanently.

- if the file /etc/ipsec.secrets is lacking during the startup of
  pluto then the root-readable file /etc/ipsec.d/private/myKey.der
  containing a 2048 bit RSA private key and a matching self-signed
  certificate stored in the file /etc/ipsec.d/certs/selfCert.der
  is automatically generated by calling the function

  ipsec scepclient --out pkcs1 --out cert-self

  scepclient was written by Jan Hutter and Martin Willi, students
  at the University of Applied Sciences in Rapperswil, Switzerland.


strongswan-2.5.4
----------------

- the current extension of the PKCS#7 framework introduced
  a parsing error in PKCS#7 wrapped X.509 certificates that are
  e.g. transmitted by Windows XP when multi-level CAs are used.
  the parsing syntax has been fixed.

- added a patch by Gerald Richter which tolerates multiple occurrences
  of the ipsec0 interface when using KLIPS.


strongswan-2.5.3
----------------

- with gawk-3.1.4 the word "default2 has become a protected
  keyword for use in switch statements and cannot be used any
  more in the strongSwan scripts. This problem has been
  solved by renaming "default" to "defaults" and "setdefault"
  in the scripts _confread and auto, respectively.

- introduced the parameter leftsendcert with the values

  always|yes (the default, always send a cert)
  ifasked    (send the cert only upon a cert request)
  never|no   (never send a cert, used for raw RSA keys and
              self-signed certs)

- fixed the initialization of the ESP key length to a default of
  128 bits in the case that the peer does not send a key length
   attribute for AES encryption.

- applied Herbert Xu's uniqueIDs patch

- applied Herbert Xu's CLOEXEC patches


strongswan-2.5.2
----------------

- CRLs can now be cached also in the case when the issuer's
  certificate does not contain a subjectKeyIdentifier field.
  In that case the subjectKeyIdentifier is computed by pluto as the
  160 bit SHA-1 hash of the issuer's public key in compliance
  with section 4.2.1.2 of RFC 3280.

- Fixed a bug introduced by strongswan-2.5.1 which eliminated
  not only multiple Quick Modes of a given connection but also
  multiple connections between two security gateways.


strongswan-2.5.1
----------------

- Under the native IPsec of the Linux 2.6 kernel, a %trap eroute
  installed either by setting auto=route in ipsec.conf or by
  a connection put into hold, generates an XFRM_AQUIRE event
  for each packet that wants to use the not-yet exisiting
  tunnel. Up to now each XFRM_AQUIRE event led to an entry in
  the Quick Mode queue, causing multiple IPsec SA to be
  established in rapid succession. Starting with strongswan-2.5.1
  only a single IPsec SA is established per host-pair connection.

- Right after loading the PKCS#11 module, all smartcard slots are
  searched for certificates. The result can be viewed using
  the command

    ipsec auto --listcards

  The certificate objects found in the slots are numbered
  starting with #1, #2, etc. This position number can be used to address
  certificates (leftcert=%smartcard) and keys (: PIN %smartcard)
  in ipsec.conf and ipsec.secrets, respectively:

    %smartcard      (selects object #1)
    %smartcard#1    (selects object #1)
    %smartcard#3    (selects object #3)

  As an alternative the existing retrieval scheme can be used:

    %smartcard:45   (selects object with id=45)
    %smartcard0     (selects first object in slot 0)
    %smartcard4:45  (selects object in slot 4 with id=45)

- Depending on the settings of CKA_SIGN and CKA_DECRYPT
  private key flags either C_Sign() or C_Decrypt() is used
  to generate a signature.

- The output buffer length parameter siglen in C_Sign()
  is now initialized to the actual size of the output
  buffer prior to the function call. This fixes the
  CKR_BUFFER_TOO_SMALL error that could occur when using
  the OpenSC PKCS#11 module.

- Changed the initialization of the PKCS#11 CK_MECHANISM in
  C_SignInit() to mech  = { CKM_RSA_PKCS, NULL_PTR, 0 }.

- Refactored the RSA public/private key code and transferred it
  from keys.c to the new pkcs1.c file as a preparatory step
  towards the release of the SCEP client.


strongswan-2.5.0
----------------

- The loading of a PKCS#11 smartcard library module during
  runtime does not require OpenSC library functions any more
  because the corresponding code has been integrated into
  smartcard.c. Also the RSAREF pkcs11 header files have been
  included in a newly created pluto/rsaref directory so that
  no external include path has to be defined any longer.

- A long-awaited feature has been implemented at last:
  The local caching of CRLs fetched via HTTP or LDAP, activated
  by the parameter cachecrls=yes in the config setup section
  of ipsec.conf. The dynamically fetched CRLs are stored under
  a unique file name containing the issuer's subjectKeyID
  in /etc/ipsec.d/crls.

- Applied a one-line patch courtesy of Michael Richardson
  from the Openswan project which fixes the kernel-oops
  in KLIPS when an snmp daemon is running on the same box.


strongswan-2.4.4
----------------

- Eliminated null length CRL distribution point strings.

- Fixed a trust path evaluation bug introduced with 2.4.3


strongswan-2.4.3
----------------

- Improved the joint OCSP / CRL revocation policy.
  OCSP responses have precedence over CRL entries.

- Introduced support of CRLv2 reason codes.

- Fixed a bug with key-pad equipped readers which caused
  pluto to prompt for the pin via the console when the first
  occasion to enter the pin via the key-pad was missed.

- When pluto is built with LDAP_V3 enabled, the library
  liblber required by newer versions of openldap is now
  included.


strongswan-2.4.2
----------------

- Added the _updown_espmark template which requires all
  incoming ESP traffic to be marked with a default mark
  value of 50.

- Introduced the pkcs11keepstate parameter in the config setup
  section of ipsec.conf. With pkcs11keepstate=yes the PKCS#11
  session and login states are kept as long as possible during
  the lifetime of pluto. This means that a PIN entry via a key
  pad has to be done only once.

- Introduced the pkcs11module parameter in the config setup
  section of ipsec.conf which specifies the PKCS#11 module
  to be used with smart cards. Example:

    pkcs11module=/usr/lib/pkcs11/opensc-pkcs11.lo

- Added support of smartcard readers equipped with a PIN pad.

- Added patch by Jay Pfeifer which detects when netkey
  modules have been statically built into the Linux 2.6 kernel.

- Added two patches by Herbert Xu. The first uses ip xfrm
  instead of setkey to flush the IPsec policy database. The
  second sets the optional flag in inbound IPComp SAs only.

- Applied Ulrich Weber's patch which fixes an interoperability
  problem between native IPsec and KLIPS systems caused by
  setting the replay window to 32 instead of 0 for ipcomp.


strongswan-2.4.1
----------------

- Fixed a bug which caused an unwanted Mode Config request
  to be initiated in the case where "right" was used to denote
  the local side in ipsec.conf and "left" the remote side,
  contrary to the recommendation that "right" be remote and
  "left" be"local".


strongswan-2.4.0a
-----------------

- updated Vendor ID to strongSwan-2.4.0

- updated copyright statement to include David Buechi and
  Michael Meier


strongswan-2.4.0
----------------

- strongSwan now communicates with attached smartcards and
  USB crypto tokens via the standardized PKCS #11 interface.
  By default the OpenSC library from www.opensc.org is used
  but any other PKCS#11 library could be dynamically linked.
  strongSwan's PKCS#11 API was implemented by David Buechi
  and Michael Meier, both graduates of the Zurich University
  of Applied Sciences in Winterthur, Switzerland.

- When a %trap eroute is triggered by an outgoing IP packet
  then the native IPsec stack of the Linux 2.6 kernel [often/
  always?] returns an XFRM_ACQUIRE message with an undefined
  protocol family field and the connection setup fails.
  As a workaround IPv4 (AF_INET) is now assumed.

- the results of the UML test scenarios are now enhanced
  with block diagrams of the virtual network topology used
  in a particular test.


strongswan-2.3.2
----------------

- fixed IV used to decrypt informational messages.
  This bug was introduced with Mode Config functionality.

- fixed NCP Vendor ID.

- undid one of Ulrich Weber's maximum udp size patches
  because it caused a segmentation fault with NAT-ed
  Delete SA messages.

- added UML scenarios wildcards and attr-cert which
  demonstrate the implementation of IPsec policies based
  on wildcard parameters contained in Distinguished Names and
  on X.509 attribute certificates, respectively.


strongswan-2.3.1
----------------

- Added basic Mode Config functionality

- Added Mathieu Lafon's patch which upgrades the status of
  the NAT-Traversal implementation to RFC 3947.

- The _startklips script now also loads the xfrm4_tunnel
  module.

- Added Ulrich Weber's netlink replay window size and
  maximum udp size patches.

- UML testing now uses the Linux 2.6.10 UML kernel by default.


strongswan-2.3.0
----------------

- Eric Marchionni and Patrik Rayo, both recent graduates from
  the Zuercher Hochschule Winterthur in Switzerland, created a
  User-Mode-Linux test setup for strongSwan. For more details
  please read the INSTALL and README documents in the testing
  subdirectory.

- Full support of group attributes based on X.509 attribute
  certificates. Attribute certificates can be generated
  using the openac facility. For more details see

  man ipsec_openac.

  The group attributes can be used in connection definitions
  in order to give IPsec access to specific user groups.
  This is done with the new parameter left|rightgroups as in

  rightgroups="Research, Sales"

  giving access to users possessing the group attributes
  Research or Sales, only.

- In Quick Mode clients with subnet mask /32 are now
  coded as IP_V4_ADDRESS or IP_V6_ADDRESS. This should
  fix rekeying problems with the SafeNet/SoftRemote and NCP
  Secure Entry Clients.

- Changed the defaults of the ikelifetime and keylife parameters
  to 3h and 1h, respectively. The maximum allowable values are
  now both set to 24 h.

- Suppressed notification wars between two IPsec peers that
  could e.g. be triggered by incorrect ISAKMP encryption.

- Public RSA keys can now have identical IDs if either the
  issuing CA or the serial number is different. The serial
  number of a certificate is now shown by the command

  ipsec auto --listpubkeys


strongswan-2.2.2
----------------

- Added Tuomo Soini's sourceip feature which allows a strongSwan
  roadwarrior to use a fixed Virtual IP (see README section 2.6)
  and reduces the well-known four tunnel case on VPN gateways to
  a single tunnel definition (see README section 2.4).

- Fixed a bug occurring with NAT-Traversal enabled when the responder
  suddenly turns initiator and the initiator cannot find a matching
  connection because of the floated IKE port 4500.

- Removed misleading ipsec verify command from barf.

- Running under the native IP stack, ipsec --version now shows
  the Linux kernel version (courtesy to the Openswan project).


strongswan-2.2.1
----------------

- Introduced the ipsec auto --listalgs monitoring command which lists
  all currently registered IKE and ESP algorithms.

- Fixed a bug in the ESP algorithm selection occurring when the strict flag
  is set and the first proposed transform does not match.

- Fixed another deadlock in the use of the lock_certs_and_keys() mutex,
  occurring when a smartcard is present.

- Prevented that a superseded Phase1 state can trigger a DPD_TIMEOUT event.

- Fixed the printing of the notification names (null)

- Applied another of Herbert Xu's Netlink patches.


strongswan-2.2.0
----------------

- Support of Dead Peer Detection. The connection parameter

    dpdaction=clear|hold

  activates DPD for the given connection.

- The default Opportunistic Encryption (OE) policy groups are not
  automatically included anymore. Those wishing to activate OE can include
  the policy group with the following statement in ipsec.conf:

    include /etc/ipsec.d/examples/oe.conf

  The default for [right|left]rsasigkey is now set to %cert.

- strongSwan now has a Vendor ID of its own which can be activated
  using the compile option VENDORID

- Applied Herbert Xu's patch which sets the compression algorithm correctly.

- Applied Herbert Xu's patch fixing an ESPINUDP problem

- Applied Herbert Xu's patch setting source/destination port numbers.

- Reapplied one of Herbert Xu's NAT-Traversal patches which got
  lost during the migration from SuperFreeS/WAN.

- Fixed a deadlock in the use of the lock_certs_and_keys() mutex.

- Fixed the unsharing of alg parameters when instantiating group
  connection.


strongswan-2.1.5
----------------

- Thomas Walpuski made me aware of a potential DoS attack via
  a PKCS#7-wrapped certificate bundle which could overwrite valid CA
  certificates in Pluto's authority certificate store. This vulnerability
  was fixed by establishing trust in CA candidate certificates up to a
  trusted root CA prior to insertion into Pluto's chained list.

- replaced the --assign option by the -v option in the auto awk script
  in order to make it run with mawk under debian/woody.


strongswan-2.1.4
----------------

- Split of the status information between ipsec auto  --status (concise)
  and ipsec auto --statusall (verbose). Both commands can be used with
  an optional connection selector:

    ipsec auto --status[all] <connection_name>

- Added the description of X.509 related features to the ipsec_auto(8)
  man page.

- Hardened the ASN.1 parser in debug mode, especially the printing
  of malformed distinguished names.

- The size of an RSA public key received in a certificate is now restricted to

    512 bits <= modulus length <= 8192 bits.

- Fixed the debug mode enumeration.


strongswan-2.1.3
----------------

- Fixed another PKCS#7 vulnerability which could lead to an
  endless loop while following the X.509 trust chain.


strongswan-2.1.2
----------------

- Fixed the PKCS#7 vulnerability discovered by Thomas Walpuski
  that accepted end certificates having identical issuer and subject
  distinguished names in a multi-tier X.509 trust chain.


strongswan-2.1.1
----------------

- Removed all remaining references to ipsec_netlink.h in KLIPS.


strongswan-2.1.0
----------------

- The new "ca" section allows to define the following parameters:

  ca kool
     cacert=koolCA.pem                   # cacert of kool CA
     ocspuri=http://ocsp.kool.net:8001   # ocsp server
     ldapserver=ldap.kool.net            # default ldap server
     crluri=http://www.kool.net/kool.crl # crl distribution point
     crluri2="ldap:///O=Kool, C= .."     # crl distribution point #2
     auto=add                            # add, ignore

  The ca definitions can be monitored via the command

     ipsec auto --listcainfos

- Fixed cosmetic corruption of /proc filesystem by integrating
  D. Hugh Redelmeier's freeswan-2.06 kernel fixes.


strongswan-2.0.2
----------------

- Added support for the 818043 NAT-Traversal update of Microsoft's
  Windows 2000/XP IPsec client which sends an ID_FQDN during Quick Mode.

- A symbolic link to libcrypto is now added in the kernel sources
  during kernel compilation

- Fixed a couple of 64 bit issues (mostly casts to int).
  Thanks to Ken Bantoft who checked my sources on a 64 bit platform.

- Replaced s[n]printf() statements in the kernel by ipsec_snprintf().
  Credits go to D. Hugh Redelmeier, Michael Richardson, and Sam Sgro
  of the FreeS/WAN team who solved this problem with the 2.4.25 kernel.


strongswan-2.0.1
----------------

- an empty ASN.1 SEQUENCE OF or SET OF object (e.g. a subjectAltName
  certificate extension which contains no generalName item)  can cause
  a pluto crash. This bug has been fixed. Additionally the ASN.1 parser has
  been hardened to make it more robust against malformed ASN.1 objects.

- applied Herbert Xu's NAT-T patches which fixes NAT-T under the native
  Linux 2.6 IPsec stack.


strongswan-2.0.0
----------------

- based on freeswan-2.04, x509-1.5.3, nat-0.6c, alg-0.8.1rc12<|MERGE_RESOLUTION|>--- conflicted
+++ resolved
@@ -20,7 +20,6 @@
   PAM directly anymore, but can use any XAuth backend to verify credentials,
   including xauth-pam.
 
-<<<<<<< HEAD
 - An EAP-Nak payload is returned by clients if the gateway requests an EAP
   method that the client does not support.  Clients can also request a specific
   EAP method by configuring that method with leftauth.
@@ -29,7 +28,7 @@
   these to select a different EAP method supported/requested by the client.
   The plugin initially requests the first registered method or the first method
   configured with charon.plugins.eap-dynamic.preferred.
-=======
+
 - The new left/rightdns options specify connection specific DNS servers to
   request/respond in IKEv2 configuration payloads or IKEv2 mode config. leftdns
   can be any (comma separated) combination of %config4 and %config6 to request
@@ -43,7 +42,6 @@
 
 - Multiple connections can now share a single address pool when they use the
   same definition in one of the rightsourceip pools.
->>>>>>> 69e056a2
 
 - The autotools build has been migrated to use a config.h header. strongSwan
   development headers will get installed during "make install" if
